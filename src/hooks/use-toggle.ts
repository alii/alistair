import {useCallback, useState} from 'react';

export interface ToggleControl {
	on: () => void;
	off: () => void;
	toggle: () => void;
	reset: () => void;
}

/**
 * Store a toggle boolean state with utility methods
 * @param initialState The initial state, optional
 * @returns A tuple containing the value and controls to update it
 * @example
 * const [isOpen, {toggle}] = useToggle();
 * return <button onClick={toggle}>Toggle Something</button>;
 */
export function useToggle(initialState = false): [enabled: boolean, control: ToggleControl] {
	const [state, setState] = useState(initialState);

	const handlers: ToggleControl = {
		on: useCallback(() => setState(true), []),
		off: useCallback(() => setState(false), []),
<<<<<<< HEAD
		toggle: useCallback(() => setState(state => !state), [state]),
=======
		toggle: useCallback(() => setState(state => !state), []),
>>>>>>> 4e5c70fb
		reset: useCallback(() => setState(initialState), [initialState]),
	};

	return [state, handlers];
}<|MERGE_RESOLUTION|>--- conflicted
+++ resolved
@@ -21,11 +21,7 @@
 	const handlers: ToggleControl = {
 		on: useCallback(() => setState(true), []),
 		off: useCallback(() => setState(false), []),
-<<<<<<< HEAD
 		toggle: useCallback(() => setState(state => !state), [state]),
-=======
-		toggle: useCallback(() => setState(state => !state), []),
->>>>>>> 4e5c70fb
 		reset: useCallback(() => setState(initialState), [initialState]),
 	};
 
